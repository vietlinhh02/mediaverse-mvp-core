<<<<<<< HEAD
# Authentication & Authorization Workflow

## 1. Tổng Quan Authentication System

```mermaid
graph TB
    subgraph "Authentication Methods"
        LOCAL[Local Auth<br/>Email + Password]
        OAUTH_GOOGLE[OAuth Google]
        OAUTH_FACEBOOK[OAuth Facebook]
        OAUTH_GITHUB[OAuth GitHub]
    end

    subgraph "Authentication Flow"
        REGISTER[Registration]
        LOGIN[Login]
        VERIFY[Email Verification]
        RESET[Password Reset]
        REFRESH[Token Refresh]
        LOGOUT[Logout]
    end

    subgraph "Token Management"
        JWT_ACCESS[Access Token<br/>Short-lived: 15min]
        JWT_REFRESH[Refresh Token<br/>Long-lived: 7 days]
        REDIS_STORE[Redis Token Store]
    end

    subgraph "Authorization"
        ROLE_CHECK[Role-based Access]
        PERMISSION[Permission Check]
        RESOURCE_OWNER[Resource Ownership]
    end

    LOCAL --> REGISTER
    LOCAL --> LOGIN
    OAUTH_GOOGLE --> LOGIN
    OAUTH_FACEBOOK --> LOGIN
    OAUTH_GITHUB --> LOGIN

    REGISTER --> VERIFY
    LOGIN --> JWT_ACCESS
    LOGIN --> JWT_REFRESH
    
    JWT_REFRESH --> REDIS_STORE
    JWT_ACCESS --> ROLE_CHECK
    ROLE_CHECK --> PERMISSION
    PERMISSION --> RESOURCE_OWNER

    style JWT_ACCESS fill:#4caf50,color:#fff
    style JWT_REFRESH fill:#ff9800,color:#fff
    style REDIS_STORE fill:#f44336,color:#fff
```

## 2. Registration Flow (Chi Tiết)

### 2.1 Local Registration

```mermaid
sequenceDiagram
    autonumber
    actor User
    participant UI as Frontend
    participant Validation as Validator
    participant Auth as Auth Controller
    participant Service as Auth Service
    participant DB as PostgreSQL
    participant Email as Email Service
    participant Redis as Redis Cache

    User->>UI: Fill registration form
    activate UI
    UI->>UI: Client-side validation
    UI->>Validation: Validate input
    activate Validation
    
    alt Invalid Input
        Validation-->>UI: Validation errors
        UI-->>User: Display errors
        deactivate Validation
    else Valid Input
        Validation-->>UI: Input valid
        
        UI->>Auth: POST /api/auth/register
        activate Auth
        Auth->>Service: registerUser(data)
        activate Service
        
        Service->>DB: Check email exists
        activate DB
        
        alt Email exists
            DB-->>Service: Email found
            deactivate DB
            Service-->>Auth: ConflictError
            Auth-->>UI: 409 Conflict
            UI-->>User: Email already registered
        else Email available
            DB-->>Service: Email available
            deactivate DB
            
            Service->>DB: Check username exists
            activate DB
            
            alt Username exists
                DB-->>Service: Username found
                deactivate DB
                Service-->>Auth: ConflictError
                Auth-->>UI: 409 Conflict
                UI-->>User: Username taken
            else Username available
                DB-->>Service: Username available
                deactivate DB
                
                Service->>Service: Hash password (bcrypt, rounds: 10)
                
                Note over Service,DB: Transaction Begin
                Service->>DB: BEGIN TRANSACTION
                activate DB
                
                Service->>DB: INSERT INTO users
                DB-->>Service: User created (userId)
                
                Service->>DB: INSERT INTO profiles
                DB-->>Service: Profile created
                
                Service->>DB: COMMIT TRANSACTION
                deactivate DB
                
                Service->>Service: Generate JWT tokens
                Service->>Redis: Store refresh token
                activate Redis
                Redis-->>Service: Token stored (TTL: 7d)
                deactivate Redis
                
                par Send verification email
                    Service->>Email: Send verification email
                    activate Email
                    Email-->>User: Verification email
                    deactivate Email
                end
                
                Service-->>Auth: {user, tokens}
                deactivate Service
                Auth-->>UI: 201 Created + tokens
                deactivate Auth
                UI-->>User: Registration successful
                deactivate UI
            end
        end
    end
```

**File tham gia:**
- `src/modules/auth/authController.js` - Controller xử lý request
- `src/modules/auth/authService.js` - Business logic
- `src/modules/auth/authValidation.js` - Input validation
- `prisma/schema.prisma` - User & Profile models

**Code Flow:**
```javascript
// 1. authController.js - register()
exports.register = async (req, res, next) => {
  try {
    // Validate input
    const { email, username, password } = req.body;
    
    // Call service
    const result = await authService.registerUser({
      email, username, password
    });
    
    res.status(201).json(result);
  } catch (error) {
    next(error);
  }
};

// 2. authService.js - registerUser()
registerUser = async (data) => {
  // Check email exists
  const emailExists = await prisma.user.findUnique({
    where: { email: data.email }
  });
  if (emailExists) throw new ConflictError('Email already registered');
  
  // Check username exists
  const usernameExists = await prisma.user.findUnique({
    where: { username: data.username }
  });
  if (usernameExists) throw new ConflictError('Username taken');
  
  // Hash password
  const passwordHash = await bcrypt.hash(data.password, 10);
  
  // Create user + profile in transaction
  const user = await prisma.$transaction(async (tx) => {
    const newUser = await tx.user.create({
      data: {
        email: data.email,
        username: data.username,
        passwordHash,
        profile: {
          create: {
            displayName: data.username
          }
        }
      },
      include: { profile: true }
    });
    
    return newUser;
  });
  
  // Generate tokens
  const tokens = generateTokens(user);
  
  // Store refresh token
  await storeRefreshToken(user.id, tokens.refreshToken);
  
  // Send verification email
  await sendVerificationEmail(user);
  
  return { user, tokens };
};
```

---

### 2.2 OAuth Registration/Login Flow

```mermaid
sequenceDiagram
    autonumber
    actor User
    participant UI as Frontend
    participant Auth as Auth Controller
    participant Passport as Passport.js
    participant OAuth as OAuth Provider<br/>(Google/FB/GitHub)
    participant Service as Auth Service
    participant DB as PostgreSQL
    participant Redis as Redis

    User->>UI: Click "Login with Google"
    UI->>Auth: GET /api/auth/oauth/google
    activate Auth
    Auth->>Passport: Initiate OAuth flow
    activate Passport
    Passport-->>User: Redirect to Google
    deactivate Passport
    deactivate Auth

    User->>OAuth: Consent screen
    activate OAuth
    User->>OAuth: Grant permissions
    OAuth-->>Auth: Callback with auth code
    deactivate OAuth

    activate Auth
    Auth->>Passport: Handle callback
    activate Passport
    Passport->>OAuth: Exchange code for tokens
    activate OAuth
    OAuth-->>Passport: Access token + Profile
    deactivate OAuth

    Passport->>Service: findOrCreateOAuthUser(profile)
    activate Service
    Service->>DB: Find user by oauthId
    activate DB

    alt User exists
        DB-->>Service: User found
        Service->>DB: Update lastLogin
        DB-->>Service: Updated
    else User doesn't exist
        DB-->>Service: User not found
        
        Service->>DB: Check email exists
        
        alt Email exists (link accounts)
            DB-->>Service: User with email found
            Service->>DB: Update oauthProviders JSON
            DB-->>Service: Updated
        else Create new user
            DB-->>Service: Email available
            Note over Service,DB: Transaction
            Service->>DB: CREATE User + Profile
            DB-->>Service: User created
        end
    end
    deactivate DB

    Service->>Service: Generate JWT tokens
    Service->>Redis: Store refresh token
    activate Redis
    Redis-->>Service: Stored
    deactivate Redis

    Service-->>Passport: {user, tokens}
    deactivate Service
    Passport-->>Auth: User authenticated
    deactivate Passport

    Auth-->>UI: Redirect with tokens in URL/cookie
    deactivate Auth
    UI-->>User: Login successful
```

**File tham gia:**
- `src/modules/auth/oauthController.js` - OAuth controller
- `src/config/auth.js` - Passport strategies configuration
- `src/modules/auth/authService.js` - User creation logic

**Passport Strategy Configuration:**
```javascript
// config/auth.js
const GoogleStrategy = require('passport-google-oauth20').Strategy;

passport.use(new GoogleStrategy({
  clientID: process.env.GOOGLE_CLIENT_ID,
  clientSecret: process.env.GOOGLE_CLIENT_SECRET,
  callbackURL: '/api/auth/oauth/google/callback'
}, async (accessToken, refreshToken, profile, done) => {
  try {
    const user = await authService.findOrCreateOAuthUser({
      provider: 'google',
      providerId: profile.id,
      email: profile.emails[0].value,
      displayName: profile.displayName,
      avatarUrl: profile.photos[0].value
    });
    
    done(null, user);
  } catch (error) {
    done(error);
  }
}));
```

---

## 3. Login Flow

### 3.1 Local Login

```mermaid
sequenceDiagram
    autonumber
    actor User
    participant UI as Frontend
    participant Auth as Auth Controller
    participant Service as Auth Service
    participant DB as PostgreSQL
    participant Redis as Redis

    User->>UI: Enter email + password
    UI->>Auth: POST /api/auth/login
    activate Auth
    
    Auth->>Service: login(email, password)
    activate Service
    
    Service->>DB: Find user by email
    activate DB
    
    alt User not found
        DB-->>Service: null
        deactivate DB
        Service-->>Auth: UnauthorizedError
        Auth-->>UI: 401 Unauthorized
        UI-->>User: Invalid credentials
    else User found
        DB-->>Service: User data
        deactivate DB
        
        Service->>Service: bcrypt.compare(password, hash)
        
        alt Password incorrect
            Service-->>Auth: UnauthorizedError
            Auth-->>UI: 401 Unauthorized
            UI-->>User: Invalid credentials
        else Password correct
            Service->>Service: Generate JWT tokens
            
            Service->>Redis: Store refresh token
            activate Redis
            Redis-->>Service: Stored (TTL: 7d)
            deactivate Redis
            
            Service->>DB: Update lastLogin timestamp
            activate DB
            DB-->>Service: Updated
            deactivate DB
            
            Service-->>Auth: {user, tokens}
            deactivate Service
            
            Auth-->>UI: 200 OK + tokens + user data
            deactivate Auth
            
            UI->>UI: Store tokens (localStorage/cookies)
            UI-->>User: Login successful
        end
    end
```

**JWT Token Structure:**

```javascript
// Access Token (15 minutes expiry)
{
  "userId": "abc123",
  "email": "user@example.com",
  "role": "user",
  "type": "access",
  "iat": 1234567890,
  "exp": 1234568790  // +15 minutes
}

// Refresh Token (7 days expiry)
{
  "userId": "abc123",
  "type": "refresh",
  "tokenId": "unique-token-id",
  "iat": 1234567890,
  "exp": 1235172690  // +7 days
}
```

---

### 3.2 Token Refresh Flow

```mermaid
sequenceDiagram
    autonumber
    actor User
    participant UI as Frontend
    participant Auth as Auth Controller
    participant Service as Auth Service
    participant Redis as Redis
    participant DB as PostgreSQL

    Note over UI: Access token expired

    UI->>Auth: POST /api/auth/refresh
    Note over UI,Auth: Include refresh token

    activate Auth
    Auth->>Service: refreshAccessToken(refreshToken)
    activate Service

    Service->>Service: Verify refresh token signature

    alt Invalid signature
        Service-->>Auth: UnauthorizedError
        Auth-->>UI: 401 Unauthorized
        UI-->>User: Please login again
    else Valid signature
        Service->>Redis: Get stored token
        activate Redis

        alt Token not found or expired
            Redis-->>Service: null
            deactivate Redis
            Service-->>Auth: UnauthorizedError
            Auth-->>UI: 401 Unauthorized
            UI-->>User: Session expired
        else Token valid
            Redis-->>Service: Token exists
            deactivate Redis

            Service->>DB: Get user data
            activate DB
            DB-->>Service: User data
            deactivate DB

            Service->>Service: Generate new access token
            Service->>Service: (Optional) Rotate refresh token

            alt Rotate refresh token
                Service->>Redis: Delete old token
                activate Redis
                Redis-->>Service: Deleted
                Service->>Redis: Store new refresh token
                Redis-->>Service: Stored
                deactivate Redis
            end

            Service-->>Auth: New tokens
            deactivate Service
            Auth-->>UI: 200 OK + new tokens
            deactivate Auth
            UI->>UI: Update stored tokens
            UI-->>User: Continue session
        end
    end
```

**Implementation:**
```javascript
// authService.js
refreshAccessToken = async (refreshToken) => {
  // Verify token
  const decoded = jwt.verify(refreshToken, process.env.JWT_REFRESH_SECRET);
  
  // Check Redis
  const storedToken = await redis.get(`refresh:${decoded.userId}:${decoded.tokenId}`);
  if (!storedToken) {
    throw new UnauthorizedError('Invalid refresh token');
  }
  
  // Get user
  const user = await prisma.user.findUnique({
    where: { id: decoded.userId },
    include: { profile: true }
  });
  
  if (!user) {
    throw new UnauthorizedError('User not found');
  }
  
  // Generate new access token
  const accessToken = generateAccessToken(user);
  
  // Optional: Rotate refresh token
  if (process.env.ROTATE_REFRESH_TOKEN === 'true') {
    const newRefreshToken = generateRefreshToken(user);
    
    // Delete old token
    await redis.del(`refresh:${decoded.userId}:${decoded.tokenId}`);
    
    // Store new token
    await storeRefreshToken(user.id, newRefreshToken);
    
    return { accessToken, refreshToken: newRefreshToken };
  }
  
  return { accessToken };
};
```

---

## 4. Password Reset Flow

```mermaid
=======
>>>>>>> 9664b810
sequenceDiagram
    participant User
    participant Auth Service
    participant Validation

    User->>Auth Service: Request Login
    Auth Service->>Validation: Validate Credentials
    alt Successful Validation
        Validation-->>Auth Service: Valid
        Auth Service-->>User: Login Success
    else Failed Validation
        Validation-->>Auth Service: Invalid
        Auth Service-->>User: Login Failure
    end
    deactivate Validation<|MERGE_RESOLUTION|>--- conflicted
+++ resolved
@@ -1,7 +1,7 @@
-<<<<<<< HEAD
 # Authentication & Authorization Workflow
 
 ## 1. Tổng Quan Authentication System
+
 
 ```mermaid
 graph TB
@@ -547,20 +547,507 @@
 ## 4. Password Reset Flow
 
 ```mermaid
-=======
->>>>>>> 9664b810
 sequenceDiagram
-    participant User
-    participant Auth Service
-    participant Validation
-
-    User->>Auth Service: Request Login
-    Auth Service->>Validation: Validate Credentials
-    alt Successful Validation
-        Validation-->>Auth Service: Valid
-        Auth Service-->>User: Login Success
-    else Failed Validation
-        Validation-->>Auth Service: Invalid
-        Auth Service-->>User: Login Failure
+    autonumber
+    actor User
+    participant UI as Frontend
+    participant Auth as Auth Controller
+    participant Service as Auth Service
+    participant DB as PostgreSQL
+    participant Email as Email Service
+
+    rect rgb(230, 245, 255)
+        Note over User,Email: Step 1: Request Reset
+        User->>UI: Enter email
+        UI->>Auth: POST /api/auth/forgot-password
+        activate Auth
+        
+        Auth->>Service: requestPasswordReset(email)
+        activate Service
+        
+        Service->>DB: Find user by email
+        activate DB
+        
+        alt User not found
+            DB-->>Service: null
+            deactivate DB
+            Note over Service: Security: Don't reveal if email exists
+            Service-->>Auth: Success (fake)
+            Auth-->>UI: 200 OK
+            UI-->>User: Check your email
+        else User found
+            DB-->>Service: User data
+            deactivate DB
+            
+            Service->>Service: Generate 6-digit OTP
+            Service->>Service: Set expiry (15 minutes)
+            
+            Service->>DB: Update user (otp, otpExpiresAt)
+            activate DB
+            DB-->>Service: Updated
+            deactivate DB
+            
+            Service->>Email: Send OTP email
+            activate Email
+            Email-->>User: Email with OTP
+            deactivate Email
+            
+            Service-->>Auth: Success
+            deactivate Service
+            Auth-->>UI: 200 OK
+            deactivate Auth
+            UI-->>User: Check your email for OTP
+        end
     end
-    deactivate Validation+
+    rect rgb(255, 245, 230)
+        Note over User,Email: Step 2: Verify OTP & Reset
+        User->>UI: Enter OTP + new password
+        UI->>Auth: POST /api/auth/reset-password
+        activate Auth
+        
+        Auth->>Service: resetPassword(email, otp, newPassword)
+        activate Service
+        
+        Service->>DB: Find user by email
+        activate DB
+        DB-->>Service: User data
+        deactivate DB
+        
+        Service->>Service: Verify OTP
+        
+        alt OTP invalid or expired
+            Service-->>Auth: BadRequestError
+            Auth-->>UI: 400 Bad Request
+            UI-->>User: Invalid or expired OTP
+        else OTP valid
+            Service->>Service: Hash new password
+            
+            Service->>DB: Update password, clear OTP
+            activate DB
+            DB-->>Service: Updated
+            deactivate DB
+            
+            Service->>Email: Send confirmation email
+            activate Email
+            Email-->>User: Password changed
+            deactivate Email
+            
+            Service-->>Auth: Success
+            deactivate Service
+            Auth-->>UI: 200 OK
+            deactivate Auth
+            UI-->>User: Password reset successful
+        end
+    end
+```
+
+**OTP Generation:**
+```javascript
+// authService.js
+generateOTP = () => {
+  return Math.floor(100000 + Math.random() * 900000).toString();
+};
+
+requestPasswordReset = async (email) => {
+  const user = await prisma.user.findUnique({ where: { email } });
+  
+  if (!user) {
+    // Security: Don't reveal if email exists
+    return { success: true };
+  }
+  
+  const otp = generateOTP();
+  const otpExpiresAt = new Date(Date.now() + 15 * 60 * 1000); // 15 minutes
+  
+  await prisma.user.update({
+    where: { id: user.id },
+    data: { otp, otpExpiresAt }
+  });
+  
+  await emailService.sendOTP(user.email, otp);
+  
+  return { success: true };
+};
+
+resetPassword = async (email, otp, newPassword) => {
+  const user = await prisma.user.findUnique({ where: { email } });
+  
+  if (!user || !user.otp || user.otp !== otp) {
+    throw new BadRequestError('Invalid OTP');
+  }
+  
+  if (new Date() > user.otpExpiresAt) {
+    throw new BadRequestError('OTP expired');
+  }
+  
+  const passwordHash = await bcrypt.hash(newPassword, 10);
+  
+  await prisma.user.update({
+    where: { id: user.id },
+    data: {
+      passwordHash,
+      otp: null,
+      otpExpiresAt: null
+    }
+  });
+  
+  await emailService.sendPasswordResetConfirmation(user.email);
+  
+  return { success: true };
+};
+```
+
+---
+
+## 5. Authorization & Middleware
+
+### 5.1 Authentication Middleware
+
+```mermaid
+graph TB
+    START([HTTP Request]) --> CHECK_HEADER{Authorization<br/>Header Exists?}
+    
+    CHECK_HEADER -->|No| UNAUTHORIZED[401 Unauthorized]
+    CHECK_HEADER -->|Yes| EXTRACT[Extract Token<br/>Bearer xxxxx]
+    
+    EXTRACT --> VERIFY{Verify JWT<br/>Signature}
+    
+    VERIFY -->|Invalid| UNAUTHORIZED
+    VERIFY -->|Valid| CHECK_EXPIRED{Token<br/>Expired?}
+    
+    CHECK_EXPIRED -->|Yes| UNAUTHORIZED
+    CHECK_EXPIRED -->|No| GET_USER[Get User from DB]
+    
+    GET_USER --> USER_EXISTS{User<br/>Exists?}
+    
+    USER_EXISTS -->|No| UNAUTHORIZED
+    USER_EXISTS -->|Yes| CHECK_STATUS{User Status<br/>Active?}
+    
+    CHECK_STATUS -->|Banned/Suspended| FORBIDDEN[403 Forbidden]
+    CHECK_STATUS -->|Active| ATTACH[Attach user to req]
+    
+    ATTACH --> NEXT([Next Middleware])
+    
+    UNAUTHORIZED --> ERROR_RESPONSE[Error Response]
+    FORBIDDEN --> ERROR_RESPONSE
+    ERROR_RESPONSE --> END([End])
+
+    style START fill:#4caf50,color:#fff
+    style NEXT fill:#4caf50,color:#fff
+    style UNAUTHORIZED fill:#f44336,color:#fff
+    style FORBIDDEN fill:#ff9800,color:#fff
+```
+
+**Implementation:**
+```javascript
+// middleware/auth.js
+const authenticate = async (req, res, next) => {
+  try {
+    // Extract token
+    const authHeader = req.headers.authorization;
+    if (!authHeader || !authHeader.startsWith('Bearer ')) {
+      throw new UnauthorizedError('No token provided');
+    }
+    
+    const token = authHeader.substring(7);
+    
+    // Verify token
+    const decoded = jwt.verify(token, process.env.JWT_ACCESS_SECRET);
+    
+    // Get user
+    const user = await prisma.user.findUnique({
+      where: { id: decoded.userId },
+      include: { profile: true }
+    });
+    
+    if (!user) {
+      throw new UnauthorizedError('User not found');
+    }
+    
+    if (user.status !== 'active') {
+      throw new ForbiddenError('Account suspended or banned');
+    }
+    
+    // Attach to request
+    req.user = user;
+    req.userId = user.id;
+    
+    next();
+  } catch (error) {
+    if (error.name === 'TokenExpiredError') {
+      return res.status(401).json({
+        error: 'Token expired',
+        code: 'TOKEN_EXPIRED'
+      });
+    }
+    
+    if (error.name === 'JsonWebTokenError') {
+      return res.status(401).json({
+        error: 'Invalid token',
+        code: 'INVALID_TOKEN'
+      });
+    }
+    
+    next(error);
+  }
+};
+```
+
+---
+
+### 5.2 Role-based Authorization
+
+```mermaid
+graph TB
+    START([Request]) --> AUTH[Authenticate User]
+    AUTH --> CHECK_ROLE{Check User<br/>Role}
+    
+    CHECK_ROLE -->|User| USER_PERMS[User Permissions]
+    CHECK_ROLE -->|Moderator| MOD_PERMS[Moderator Permissions]
+    CHECK_ROLE -->|Admin| ADMIN_PERMS[Admin Permissions]
+    
+    USER_PERMS --> CAN_USER{Required Role<br/>Satisfied?}
+    MOD_PERMS --> CAN_MOD{Required Role<br/>Satisfied?}
+    ADMIN_PERMS --> CAN_ADMIN{Required Role<br/>Satisfied?}
+    
+    CAN_USER -->|No| FORBIDDEN[403 Forbidden]
+    CAN_USER -->|Yes| NEXT[Next Middleware]
+    
+    CAN_MOD -->|No| FORBIDDEN
+    CAN_MOD -->|Yes| NEXT
+    
+    CAN_ADMIN -->|Yes| NEXT
+    
+    style NEXT fill:#4caf50,color:#fff
+    style FORBIDDEN fill:#f44336,color:#fff
+```
+
+**Implementation:**
+```javascript
+// middleware/authorize.js
+const authorize = (...allowedRoles) => {
+  return (req, res, next) => {
+    if (!req.user) {
+      return res.status(401).json({
+        error: 'Authentication required'
+      });
+    }
+    
+    if (!allowedRoles.includes(req.user.role)) {
+      return res.status(403).json({
+        error: 'Insufficient permissions',
+        required: allowedRoles,
+        current: req.user.role
+      });
+    }
+    
+    next();
+  };
+};
+
+// Usage in routes
+router.get('/admin/users',
+  authenticate,
+  authorize('admin'),
+  adminController.listUsers
+);
+
+router.post('/moderation/ban',
+  authenticate,
+  authorize('admin', 'moderator'),
+  moderationController.banUser
+);
+```
+
+---
+
+### 5.3 Resource Ownership Check
+
+```mermaid
+sequenceDiagram
+    participant Request
+    participant AuthMW as Auth Middleware
+    participant OwnerMW as Ownership Middleware
+    participant DB as Database
+    participant Controller
+
+    Request->>AuthMW: HTTP Request
+    AuthMW->>AuthMW: Verify JWT
+    AuthMW->>DB: Get user
+    DB-->>AuthMW: User data
+    AuthMW->>Request: Attach req.user
+
+    Request->>OwnerMW: Check ownership
+    OwnerMW->>DB: Get resource
+    DB-->>OwnerMW: Resource data
+
+    alt User is owner or admin
+        OwnerMW->>Request: Allow
+        Request->>Controller: Process request
+        Controller-->>Request: Response
+    else Not owner
+        OwnerMW-->>Request: 403 Forbidden
+    end
+```
+
+**Implementation:**
+```javascript
+// middleware/checkOwnership.js
+const checkContentOwnership = async (req, res, next) => {
+  try {
+    const contentId = req.params.id;
+    const userId = req.user.id;
+    
+    const content = await prisma.content.findUnique({
+      where: { id: contentId },
+      select: { authorId: true }
+    });
+    
+    if (!content) {
+      return res.status(404).json({ error: 'Content not found' });
+    }
+    
+    // Allow if owner or admin
+    if (content.authorId === userId || req.user.role === 'admin') {
+      req.resource = content;
+      return next();
+    }
+    
+    return res.status(403).json({
+      error: 'You do not have permission to modify this content'
+    });
+  } catch (error) {
+    next(error);
+  }
+};
+
+// Usage
+router.put('/content/:id',
+  authenticate,
+  checkContentOwnership,
+  contentController.update
+);
+```
+
+---
+
+## 6. Logout Flow
+
+```mermaid
+sequenceDiagram
+    actor User
+    participant UI as Frontend
+    participant Auth as Auth Controller
+    participant Service as Auth Service
+    participant Redis as Redis
+
+    User->>UI: Click logout
+    UI->>Auth: POST /api/auth/logout
+    Note over UI,Auth: Include refresh token
+
+    activate Auth
+    Auth->>Service: logout(refreshToken)
+    activate Service
+
+    Service->>Service: Decode refresh token
+    Service->>Redis: Delete token from store
+    activate Redis
+    Redis-->>Service: Deleted
+    deactivate Redis
+
+    Service-->>Auth: Success
+    deactivate Service
+    Auth-->>UI: 200 OK
+    deactivate Auth
+
+    UI->>UI: Clear tokens from storage
+    UI->>UI: Redirect to login page
+    UI-->>User: Logged out
+```
+
+**Implementation:**
+```javascript
+// authService.js
+logout = async (refreshToken) => {
+  try {
+    const decoded = jwt.verify(refreshToken, process.env.JWT_REFRESH_SECRET);
+    
+    // Delete from Redis
+    await redis.del(`refresh:${decoded.userId}:${decoded.tokenId}`);
+    
+    return { success: true };
+  } catch (error) {
+    // Even if token invalid, consider logout successful
+    return { success: true };
+  }
+};
+```
+
+---
+
+## 7. Security Best Practices
+
+### 7.1 Token Security
+- Access tokens: Short-lived (15 minutes)
+- Refresh tokens: Long-lived (7 days), stored in Redis
+- Refresh token rotation for enhanced security
+- Tokens stored securely (HttpOnly cookies or secure localStorage)
+
+### 7.2 Password Security
+- Bcrypt hashing with 10 rounds
+- Minimum password requirements enforced
+- Password reset via OTP (15-minute expiry)
+- No password hints or recovery questions
+
+### 7.3 Rate Limiting
+```javascript
+// Stricter limits for auth endpoints
+const authRateLimit = rateLimit({
+  windowMs: 15 * 60 * 1000, // 15 minutes
+  max: 5, // 5 requests per window
+  message: 'Too many login attempts, please try again later'
+});
+
+app.use('/api/auth/login', authRateLimit);
+app.use('/api/auth/register', authRateLimit);
+```
+
+### 7.4 Account Protection
+- Email verification
+- OTP for password reset
+- Account status checks (active, suspended, banned)
+- Last login tracking
+- Audit logs for security events
+
+---
+
+## 8. File Structure
+
+```
+src/modules/auth/
+├── authController.js       # HTTP request handlers
+├── authService.js          # Business logic
+├── authRoutes.js          # Route definitions
+├── authValidation.js      # Input validation schemas
+├── oauthController.js     # OAuth-specific handlers
+├── passwordController.js  # Password reset handlers
+└── validation.js          # Joi validation schemas
+
+src/config/
+├── auth.js                # Passport strategies
+└── redis.js               # Redis client
+
+src/middleware/
+├── auth.js                # Authentication middleware
+├── authorize.js           # Authorization middleware
+└── checkOwnership.js      # Resource ownership checks
+```
+
+---
+
+## Tài Liệu Liên Quan
+
+- [00 - Overview](./00-overview.md)
+- [01 - Use Cases](./01-use-cases.md)
+- [03 - Content Management Workflow](./03-content-workflow.md)